--- conflicted
+++ resolved
@@ -6,18 +6,15 @@
 
 from typing import Callable, Optional
 
-<<<<<<< HEAD
 import torch
 from torch import nn
-from torchao.quantization import int8_dynamic_activation_int4_weight, quantize_
-=======
 from torchao.dtypes import TensorCoreTiledLayoutType
 from torchao.quantization import (
     int4_weight_only,
     int8_dynamic_activation_int4_weight,
     quantize_,
 )
->>>>>>> 0a3762d0
+
 from torchao.quantization.prototype.qat import (
     disable_4w_fake_quant,
     disable_8da4w_fake_quant,
@@ -64,11 +61,8 @@
     "Int4WeightOnlyQATQuantizerModuleSwap",
     "Int8DynActInt4WeightQuantizer",
     "Int8DynActInt4WeightQATQuantizer",
-<<<<<<< HEAD
+    "Int8DynActInt4WeightQATQuantizerModuleSwap",
     "Int8MixedPrecisionTrainingQuantizer",
-=======
-    "Int8DynActInt4WeightQATQuantizerModuleSwap",
->>>>>>> 0a3762d0
 ]
 
 
@@ -114,7 +108,9 @@
     to linear layers in the model using the efficient tinygemm kernel.
     """
 
-    def __init__(self, groupsize: int = 128, inner_k_tiles: int = 8):
+    def __init__(self, groupsize: int = 128, i
+                 
+                 er_k_tiles: int = 8):
         self.groupsize = groupsize
         self.inner_k_tiles = inner_k_tiles
 
